--- conflicted
+++ resolved
@@ -38,10 +38,6 @@
 
 * **slowThreshold** - Number of milliseconds when a test is considered "slow" (Default: 500ms)
 * **reportLength** - Number of slow tests included in the report (Default: 10 tests)
-<<<<<<< HEAD
-=======
-* **stopOnSlow** - Stop execution upon first slow test (Default: false). Activate by setting "true".
->>>>>>> f1cc1898
 
 Each parameter is set in `phpunit.xml`:
 
